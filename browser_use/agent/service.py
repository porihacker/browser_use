--- conflicted
+++ resolved
@@ -1,11 +1,8 @@
 from __future__ import annotations
 
 import asyncio
-<<<<<<< HEAD
 import inspect
-=======
 import gc
->>>>>>> e7375442
 import json
 import logging
 import re
